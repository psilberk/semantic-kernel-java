/*
 ** Semantic Kernel Oracle connector version 1.0.
 **
 ** Copyright (c) 2025 Oracle and/or its affiliates.
 ** Licensed under the Universal Permissive License v 1.0 as shown at https://oss.oracle.com/licenses/upl/
 */
package com.microsoft.semantickernel.data.jdbc.oracle;

import com.fasterxml.jackson.core.JsonProcessingException;
import com.fasterxml.jackson.databind.JsonNode;
import com.fasterxml.jackson.databind.MapperFeature;
import com.fasterxml.jackson.databind.ObjectMapper;
import com.fasterxml.jackson.databind.node.ArrayNode;
<<<<<<< HEAD
import com.fasterxml.jackson.datatype.jsr310.JavaTimeModule;
=======
>>>>>>> e87089e9
import com.microsoft.semantickernel.data.filter.AnyTagEqualToFilterClause;
import com.microsoft.semantickernel.data.filter.EqualToFilterClause;
import com.microsoft.semantickernel.data.jdbc.*;
import com.microsoft.semantickernel.data.vectorsearch.VectorSearchFilter;
import com.microsoft.semantickernel.data.vectorsearch.VectorSearchResult;
import com.microsoft.semantickernel.data.vectorsearch.VectorSearchResults;
import com.microsoft.semantickernel.data.vectorstorage.VectorStoreRecordMapper;
import com.microsoft.semantickernel.data.vectorstorage.definition.DistanceFunction;
import com.microsoft.semantickernel.data.vectorstorage.definition.VectorStoreRecordDataField;
import com.microsoft.semantickernel.data.vectorstorage.definition.VectorStoreRecordDefinition;
import com.microsoft.semantickernel.data.vectorstorage.definition.VectorStoreRecordField;
import com.microsoft.semantickernel.data.vectorstorage.definition.VectorStoreRecordVectorField;
import com.microsoft.semantickernel.data.vectorstorage.options.GetRecordOptions;
import com.microsoft.semantickernel.data.vectorstorage.options.UpsertRecordOptions;
import com.microsoft.semantickernel.data.vectorstorage.options.VectorSearchOptions;
import com.microsoft.semantickernel.exceptions.SKException;
import edu.umd.cs.findbugs.annotations.SuppressFBWarnings;
import oracle.jdbc.OraclePreparedStatement;
import oracle.jdbc.OracleStatement;
import oracle.jdbc.OracleTypes;
import oracle.sql.TIMESTAMPTZ;

import javax.annotation.Nonnull;
import javax.annotation.concurrent.GuardedBy;
import javax.sql.DataSource;
import java.math.BigDecimal;
import java.sql.Connection;
import java.sql.PreparedStatement;
import java.sql.ResultSet;
import java.sql.Statement;
import java.sql.SQLException;
import java.time.OffsetDateTime;
import java.util.ArrayList;
<<<<<<< HEAD
import java.util.Collections;
import java.util.List;
import java.util.Map;
import java.util.UUID;
import java.util.concurrent.locks.ReentrantLock;
=======
import java.util.Collection;
import java.util.Collections;
import java.util.HashMap;
import java.util.List;
import java.util.Map;
import java.util.UUID;
>>>>>>> e87089e9
import java.util.logging.Logger;
import java.util.stream.Collectors;
import java.util.stream.StreamSupport;

/**
 * JDBC Vector Store for the Oracle Database
 */
public class OracleVectorStoreQueryProvider extends JDBCVectorStoreQueryProvider {

    // This could be removed if super.collectionTable made protected
    private final String collectionsTable;

    // This could be common to all query providers
    private final ObjectMapper objectMapper;

    /**
     * Lock used to ensure that only one thread can create a collection at a time.
     */
    private static final ReentrantLock dbCreationLock = new ReentrantLock();

    /**
     * The logger
     */
    private static final Logger LOGGER = Logger.getLogger(OracleVectorStoreQueryProvider.class.getName());

    public enum StringTypeMapping {
        /**
         * Maps String to CLOB
         */
        USE_CLOB,
        /**
         * Maps String to VARCHAR2(4000)
         */
        USE_VARCHAR
    }

    /**
     * Create an instance of OracleVectorStoreQueryProvider.
     *
     * @param dataSource the datasource
     * @param collectionsTable the collections table name
     * @param prefixForCollectionTables the prefix for the collection table name
     * @param defaultVarcharSize the size of VARCHAR columns
     * @param stringTypeMapping the storage type of string columns (VARCHAR or CLOB)
     * @param objectMapper the object mapper.
     */
    private OracleVectorStoreQueryProvider(
        @Nonnull DataSource dataSource,
        @Nonnull String collectionsTable,
        @Nonnull String prefixForCollectionTables,
        int defaultVarcharSize,
        @Nonnull StringTypeMapping stringTypeMapping,
        ObjectMapper objectMapper) {
        super(
            dataSource,
            collectionsTable,
            prefixForCollectionTables,
<<<<<<< HEAD
            OracleVectorStoreFieldHelper.getSupportedKeyTypes(),
            OracleVectorStoreFieldHelper.getSupportedDataTypes(stringTypeMapping, defaultVarcharSize),
            OracleVectorStoreFieldHelper.getSupportedVectorTypes());
=======
            buildSupportedKeyTypes(),
            buildSupportedDataTypes(stringTypeMapping, defaultVarcharSize),
            buildSupportedVectorTypes());
>>>>>>> e87089e9
        this.collectionsTable = collectionsTable;
        this.objectMapper = objectMapper;
        // The JavaTimeModule must be registered to handle OffsetDateTime. To make sure that it is
        // registered enable the feature IGNORE_DUPLICATE_MODULE_REGISTRATIONS and register the
        // module.
        this.objectMapper.enable(MapperFeature.IGNORE_DUPLICATE_MODULE_REGISTRATIONS);
        this.objectMapper.registerModule(new JavaTimeModule());
    }

<<<<<<< HEAD
    /**
     * <p>
     *  Creates a collection with the given name and record definition.
     * </p><p>
     *  A collection is represented as a table in an Oracle DB containing columns
     *  that match the record definition. The table name is the name of the collection
     *  prefixed by the provided collection prefix. If no prefix was provided the default
     *  prefix will be used.
     * </p>
     * @param collectionName   the name of the collection
     * @param recordDefinition the record definition
     */
=======
    private static HashMap<Class<?>, String> buildSupportedKeyTypes() {
        HashMap<Class<?>, String> supportedKeyTypes = new HashMap<>();
        supportedKeyTypes.put(String.class, String.format(OracleDataTypesMapping.STRING_VARCHAR, 255));
        supportedKeyTypes.put(short.class, OracleDataTypesMapping.SHORT);
        supportedKeyTypes.put(Short.class, OracleDataTypesMapping.SHORT);
        supportedKeyTypes.put(int.class, OracleDataTypesMapping.INTEGER);
        supportedKeyTypes.put(Integer.class, OracleDataTypesMapping.INTEGER);
        supportedKeyTypes.put(long.class, OracleDataTypesMapping.LONG);
        supportedKeyTypes.put(Long.class, OracleDataTypesMapping.LONG);
        supportedKeyTypes.put(UUID.class, OracleDataTypesMapping.UUID);

        return supportedKeyTypes;
    }
    private static Map<Class<?>, String> buildSupportedVectorTypes() {
        HashMap<Class<?>, String> supportedVectorTypes = new HashMap<>();
        supportedVectorTypes.put(String.class, "VECTOR(%s)");
        supportedVectorTypes.put(List.class, "VECTOR(%s)");
        supportedVectorTypes.put(Collection.class, "VECTOR(%s)");
        return supportedVectorTypes;
    }

    private static Map<Class<?>, String> buildSupportedDataTypes(StringTypeMapping stringTypeMapping, int defaultVarCharLength) {
        HashMap<Class<?>, String> supportedDataTypes = new HashMap<>();
        if (stringTypeMapping.equals(StringTypeMapping.USE_VARCHAR)) {
            supportedDataTypes.put(String.class, String.format(OracleDataTypesMapping.STRING_VARCHAR, defaultVarCharLength));
        } else {
            supportedDataTypes.put(String.class, OracleDataTypesMapping.STRING_CLOB);
        }
        supportedDataTypes.put(byte.class, OracleDataTypesMapping.BYTE);
        supportedDataTypes.put(Byte.class, OracleDataTypesMapping.BYTE);
        supportedDataTypes.put(short.class, OracleDataTypesMapping.SHORT);
        supportedDataTypes.put(Short.class, OracleDataTypesMapping.SHORT);
        supportedDataTypes.put(int.class, OracleDataTypesMapping.INTEGER);
        supportedDataTypes.put(Integer.class, OracleDataTypesMapping.INTEGER);
        supportedDataTypes.put(long.class, OracleDataTypesMapping.LONG);
        supportedDataTypes.put(Long.class, OracleDataTypesMapping.LONG);
        supportedDataTypes.put(Float.class, OracleDataTypesMapping.FLOAT);
        supportedDataTypes.put(float.class, OracleDataTypesMapping.FLOAT);
        supportedDataTypes.put(Double.class, OracleDataTypesMapping.DOUBLE);
        supportedDataTypes.put(double.class, OracleDataTypesMapping.DOUBLE);
        supportedDataTypes.put(BigDecimal.class, OracleDataTypesMapping.DECIMAL);
        supportedDataTypes.put(Boolean.class, OracleDataTypesMapping.BOOLEAN);
        supportedDataTypes.put(boolean.class, OracleDataTypesMapping.BOOLEAN);
        supportedDataTypes.put(OffsetDateTime.class, OracleDataTypesMapping.OFFSET_DATE_TIME);
        supportedDataTypes.put(UUID.class, OracleDataTypesMapping.UUID);
        supportedDataTypes.put(byte[].class, OracleDataTypesMapping.BYTE_ARRAY);
        supportedDataTypes.put(List.class, OracleDataTypesMapping.JSON);
        return supportedDataTypes;
    }

    private String createIndexForVectorField(String collectionName, VectorStoreRecordVectorField vectorField) {
        switch (vectorField.getIndexKind()) {
            case IVFFLAT:
                return "CREATE VECTOR INDEX IF NOT EXISTS "
                    + getIndexName(vectorField.getEffectiveStorageName())
                    + " ON "
                    + getCollectionTableName(collectionName) + "( " + vectorField.getEffectiveStorageName() + " ) "
                    + " ORGANIZATION NEIGHBOR PARTITIONS "
                    + " WITH DISTANCE COSINE "
                    + "PARAMETERS ( TYPE IVF )";
            case HNSW:
                return "CREATE VECTOR INDEX IF NOT EXISTS " + getIndexName(vectorField.getEffectiveStorageName())
                    + " ON "
                    + getCollectionTableName(collectionName) + "( " + vectorField.getEffectiveStorageName() + " ) "
                                + "ORGANIZATION INMEMORY GRAPH "
                    + "WITH DISTANCE COSINE "
                    + "PARAMETERS (TYPE HNSW)";
            case UNDEFINED:
                return null;
            default:
                logger.warning("Unsupported index kind: " + vectorField.getIndexKind());
                return null;
        }
    }

    private String getIndexName(String effectiveStorageName) {
        return effectiveStorageName + "_VECTOR_INDEX";
    }


    protected String getVectorColumnNamesAndTypes(List<VectorStoreRecordVectorField> fields,
        Map<Class<?>, String> types) {
        List<String> columns = fields.stream()
            .map(field -> validateSQLidentifier(field.getEffectiveStorageName()) + " "
                + String.format(types.get(field.getFieldType()), field.getDimensions() > 0 ? field.getDimensions() + ", FLOAT32" : "FLOAT32"))
            .collect(Collectors.toList());

        return String.join(", ", columns);
    }

    @Override
    protected String getInsertCollectionQuery(String collectionsTable) {
        return formatQuery(
            "MERGE INTO %s existing "+
                "USING (SELECT ? AS collectionId FROM DUAL) new ON (existing.collectionId = new.collectionId) " +
                "WHEN NOT MATCHED THEN INSERT (existing.collectionId) VALUES (new.collectionId)",
            collectionsTable);
    }

>>>>>>> e87089e9
    @Override
    @SuppressFBWarnings("SQL_PREPARED_STATEMENT_GENERATED_FROM_NONCONSTANT_STRING")
    @GuardedBy("dbCreationLock")
    public void createCollection(String collectionName,
        VectorStoreRecordDefinition recordDefinition) {

        dbCreationLock.lock();
        try {

            List<VectorStoreRecordVectorField> vectorFields = recordDefinition.getVectorFields();
            String createStorageTable = formatQuery("CREATE TABLE IF NOT EXISTS %s ("
                    + "%s PRIMARY KEY, "
                    + "%s, "
                    + "%s)",
                getCollectionTableName(collectionName),
<<<<<<< HEAD
                OracleVectorStoreFieldHelper.getKeyColumnNameAndType(recordDefinition.getKeyField()),
=======
                getKeyColumnNameAndType(recordDefinition.getKeyField(), getSupportedDataTypes()),
>>>>>>> e87089e9
                getColumnNamesAndTypes(new ArrayList<>(recordDefinition.getDataFields()),
                    getSupportedDataTypes()),
                OracleVectorStoreFieldHelper.getVectorColumnNamesAndTypes(
                    new ArrayList<>(vectorFields)));

            String insertCollectionQuery = this.getInsertCollectionQuery(collectionsTable);

            try (Connection connection = dataSource.getConnection()) {
                // set auto commit of, either all statements should be executed or none
                connection.setAutoCommit(false);
                try (Statement statement = connection.createStatement()) {
                    // Create table
                    statement.addBatch(createStorageTable);
                    LOGGER.finest("Creating collection " + collectionName +
                        " using statement: " + createStorageTable);

                    // Index filterable data columns
                    for (VectorStoreRecordDataField dataField : recordDefinition.getDataFields()) {
                        if (dataField.isFilterable()) {
                            String dataFieldIndex = OracleVectorStoreFieldHelper.createIndexForDataField(
                                getCollectionTableName(collectionName), dataField, supportedDataTypes);
                            statement.addBatch(dataFieldIndex);
                            LOGGER.finest("Creating index on column "
                                + dataField.getEffectiveStorageName() + " using the statement: "
                                + dataFieldIndex);
                        }
                    }

                    // Create index for vectorFields
                    for (VectorStoreRecordVectorField vectorField : vectorFields) {
                        String createVectorIndex = OracleVectorStoreFieldHelper.getCreateVectorIndexStatement(
                            vectorField, getCollectionTableName(collectionName));
                        if (createVectorIndex != null) {
                            statement.addBatch(createVectorIndex);
                            LOGGER.finest("Creating index on vector column "
                                + vectorField.getEffectiveStorageName() + " using the statement: "
                                + createVectorIndex);

                        }
                    }
                    statement.executeBatch();

                    // Insert the collection to the store (collections table) using MERGE statement
                    try (PreparedStatement insert = connection.prepareStatement(
                        insertCollectionQuery)) {
                        insert.setString(1, collectionName);
                        insert.execute();
                        LOGGER.finest("Inserting collection to store using statement: " +
                            insertCollectionQuery);
                    }

                    connection.commit();
                } catch (SQLException e) {
                    connection.rollback();
                    throw new SKException("Failed to create collection", e);
                }
            } catch (SQLException e) {
                throw new SKException("Failed to create collection", e);
            }
        } finally {
            dbCreationLock.unlock();
        }
    }

<<<<<<< HEAD
    /**
     * <p>
     * Inserts or updates record of a collection given the collection name, the records, the record
     * definition and the upsert options.
     * </p><p>
     * @Note At the moment {@link UpsertRecordOptions} is an empty class. No options are available.
     * </p>
     *
     * @param collectionName the collection name
     * @param records the records to update or insert
     * @param recordDefinition the record definition
     * @param options the options
     */
    @Override
    public void upsertRecords(String collectionName,
        List<?> records,
        VectorStoreRecordDefinition recordDefinition,
        UpsertRecordOptions options) {

        final String NEW_VALUE = "new";
        final String EXISTING_VALUE = "existing";

        // generate the comma separated list of new fields
        // Ex.: new.field1, new.field2 ... new.fieldn
        String insertNewFieldList = recordDefinition.getAllFields().stream()
            .map(f ->  NEW_VALUE + "." + f.getEffectiveStorageName())
            .collect(Collectors.joining(", "));
=======
    private String getKeyColumnNameAndType(VectorStoreRecordKeyField field, Map<Class<?>, String> types) {
        return validateSQLidentifier(field.getEffectiveStorageName()) + " "
            + types.get(field.getFieldType());
    }

    private String createIndexForDataField(String collectionName, VectorStoreRecordDataField dataField) {
        if (supportedDataTypes.get(dataField.getFieldType()) == "JSON") {
            String dataFieldIndex = "CREATE MULTIVALUE INDEX %s ON %s t (t.%s.%s)";
            return formatQuery(dataFieldIndex,
                getCollectionTableName(collectionName) + "_" + dataField.getEffectiveStorageName(),
                getCollectionTableName(collectionName),
                dataField.getEffectiveStorageName(),
                getFunctionForType(supportedDataTypes.get(dataField.getFieldSubType())));
        }  else {
            String dataFieldIndex = "CREATE INDEX %s ON %s (%s ASC)";
            return formatQuery(dataFieldIndex,
                getCollectionTableName(collectionName) + "_" + dataField.getEffectiveStorageName(),
                getCollectionTableName(collectionName),
                dataField.getEffectiveStorageName()
            );
        }
>>>>>>> e87089e9

        // generate the comma separated list of existing fields
        // Ex.: existing.field1, existing.field2 ... existing.fieldn
        String insertExistingFieldList = recordDefinition.getAllFields().stream()
            .map(f ->  EXISTING_VALUE + "." + f.getEffectiveStorageName())
            .collect(Collectors.joining(", "));

        // generate the comma separated list for setting new values on fields
        // Ex.: new.field1 = existing.field1, new.field2 = existing.field2 ... new.fieldn = existing.fieldn
        String updateFieldList = recordDefinition.getAllFields().stream()
            .filter(f -> f != recordDefinition.getKeyField())
            .map(f -> EXISTING_VALUE + "." + f.getEffectiveStorageName() + " = " + NEW_VALUE + "." + f.getEffectiveStorageName())
            .collect(Collectors.joining(", "));

        // generate the comma separated list of placeholders "?" for each field
        // Ex.: ? field1, ? field2 ... ? fieldn
        String namedPlaceholders = recordDefinition.getAllFields().stream().map(f -> "? " + f.getEffectiveStorageName())
            .collect(Collectors.joining(", "));

        // Generate the MERGE statement to perform the upsert.
        String upsertStatement = formatQuery("MERGE INTO %s existing "+
                "USING (SELECT %s FROM DUAL) new ON (existing.%s = new.%s) " +
                "WHEN MATCHED THEN UPDATE SET %s " +
                "WHEN NOT MATCHED THEN INSERT (%s) VALUES (%s)",
            getCollectionTableName(collectionName),
            namedPlaceholders,
            getKeyColumnName(recordDefinition.getKeyField()),
            getKeyColumnName(recordDefinition.getKeyField()),
            updateFieldList,
            insertExistingFieldList,
            insertNewFieldList);

        LOGGER.finest("Generated upsert statement: " + upsertStatement);
        try (Connection connection = dataSource.getConnection();
            PreparedStatement statement = connection.prepareStatement(upsertStatement)) {
            // Loop through records, set values and add values to batch
            for (Object record : records) {
                setUpsertStatementValues(statement, record, recordDefinition.getAllFields());
                statement.addBatch();
            }

            // Execute the upsert statement
            statement.executeBatch();
        } catch (SQLException e) {
            throw new SKException("Failed to upsert records", e);
        }
    }

    /**
     * Generates the MERGE statement to add the given collection to the store.
     *
     * @param collectionsTable the name of the DB table containing all collections.
     * @return a SQL statement that inserts a collection to the store if it does not exist.
     */
    @Override
    protected String getInsertCollectionQuery(String collectionsTable) {
        return formatQuery(
            "MERGE INTO %s existing "+
                "USING (SELECT ? AS collectionId FROM DUAL) new ON (existing.collectionId = new.collectionId) " +
                "WHEN NOT MATCHED THEN INSERT (existing.collectionId) VALUES (new.collectionId)",
            collectionsTable);
    }

    /**
     * The {@link OracleVectorStoreQueryProvider#upsertRecords(String, List, VectorStoreRecordDefinition, UpsertRecordOptions)}
     * method adds a placeholder for each field. This method sets the value of each field on the
     * MERGE statement with the value of the record. The placeholder and values are set in the order
     * of the fields in the list.
     *
     * @param upsertStatement the MERGE statement
     * @param record the record containing the values
     * @param fields the list of fields.
     */
    private void setUpsertStatementValues(PreparedStatement upsertStatement, Object record,
        List<VectorStoreRecordField> fields) {

        // use the object mapper to convert the record to an equivalent tree mode JsonNode value,
        // this allows to retrieve the values using the effective storage name of the fields and
        // avoids the use of introspection.
        JsonNode jsonNode = objectMapper.valueToTree(record);

        for (int i = 0; i < fields.size(); ++i) {
            VectorStoreRecordField field = fields.get(i);
            try {

                JsonNode valueNode = jsonNode.get(field.getEffectiveStorageName());

                // Some field types require special treatment to convert the java type to the
                // DB type
                if (field instanceof VectorStoreRecordVectorField) {
                    // If the vector field is not set as a string convert to an array of doubles
                    // and set the value
                    if (!field.getFieldType().equals(String.class)) {
<<<<<<< HEAD
                        double[] values = (valueNode == null || valueNode.isNull())
                            ? null
                            : StreamSupport.stream((
                                (ArrayNode)valueNode).spliterator(), false)
                                .mapToDouble(d -> d.asDouble()).toArray();
                        upsertStatement.setObject(i + 1, values, OracleTypes.VECTOR_FLOAT32);
=======
                        double[] values = valueNode.isNull() ? null :  StreamSupport.stream(((ArrayNode)valueNode).spliterator(), false).mapToDouble(d -> d.asDouble()).toArray();
                        statement.setObject(i + 1, values, OracleType.VECTOR_FLOAT64);
                        System.out.println("Set values: " + values);
>>>>>>> e87089e9
                        continue;
                    }
                } else if (field instanceof VectorStoreRecordDataField) {
                    // Lists are stored as JSON objects, write the list as a JSON string representation
                    // of the list.
                    if (field.getFieldType().equals(List.class)) {
                        upsertStatement.setObject(i + 1, objectMapper.writeValueAsString(valueNode));
                        continue;
                    }
                    // Convert UUID to string before setting the value.
                    if (field.getFieldType().equals(UUID.class)) {
                        upsertStatement.setObject(i + 1, valueNode.isNull() ? null : valueNode.asText());
                        continue;
                    }
                    // Convert OffsetDateTime to TIMESTAMPTZ  before setting the value.
                    if (field.getFieldType().equals(OffsetDateTime.class)) {
                        if (valueNode == null || valueNode.isNull()) {
                            upsertStatement.setNull(i + 1, OracleTypes.TIMESTAMPTZ);
                        } else {
                            OffsetDateTime offsetDateTime = (OffsetDateTime) objectMapper.convertValue(valueNode, field.getFieldType());
                            ((OraclePreparedStatement) upsertStatement).setTIMESTAMPTZ(i + 1,
                                TIMESTAMPTZ.of(offsetDateTime));
                        }
                        continue;
                    }
                }

                // For all other field type use setObject with the field value
                upsertStatement.setObject(i + 1,
                    objectMapper.convertValue(valueNode,field.getFieldType()));
            } catch (SQLException | JsonProcessingException e) {
                throw new RuntimeException(e);
            }
        }
    }

    /**
     * <p>
     * Executes a vector search query, using the search options and returns the results. The results
     * are mapped to the specified record type using the provided mapper. The query is executed
     * against the specified collection.
     * </p><p>
     *
     * </p>
     * @param collectionName   the collection name
     * @param vector           the vector to search with
     * @param options          the search options
     * @param recordDefinition the record definition
     * @param mapper           the mapper, responsible for mapping the result set to the record
     *                         type.
     * @return the search results
     * @param <Record> the record type
     */
    @Override
    public <Record> VectorSearchResults<Record> search(String collectionName, List<Float> vector,
        VectorSearchOptions options, VectorStoreRecordDefinition recordDefinition,
        VectorStoreRecordMapper<Record, ResultSet> mapper) {

        // Gets the search vector field and its distance function. If not vector field was provided,
        // use the first one
        VectorStoreRecordVectorField vectorField = options.getVectorFieldName() == null
            ? recordDefinition.getVectorFields().get(0)
            : (VectorStoreRecordVectorField) recordDefinition
                .getField(options.getVectorFieldName());
        DistanceFunction distanceFunction = vectorField == null ? null : vectorField.getDistanceFunction();
        if (options.getVectorFieldName() != null && vectorField == null) {
            throw new SKException("");
        }

        // get list of fields that should be returned by the query
        List<VectorStoreRecordField> fields = (options.isIncludeVectors())
            ? recordDefinition.getAllFields()
            : recordDefinition.getNonVectorFields();

        // get search filters and get the list of parameters for the filters
        String filter = getFilter(options.getVectorSearchFilter(), recordDefinition);
        List<Object> parameters = getFilterParameters(options.getVectorSearchFilter());

        // generate SQL statement
        String selectQuery = "SELECT "
            + (vector == null ? "0 as distance, " :
                formatQuery("VECTOR_DISTANCE(%s, ?, %s) distance, ", vectorField.getEffectiveStorageName(), toOracleDistanceFunction(distanceFunction)))
            + getQueryColumnsFromFields(fields)
            + " FROM " + getCollectionTableName(collectionName)
            + (filter != null && !filter.isEmpty() ? " WHERE " + filter : "")
            + " ORDER BY distance"
            + (options.getSkip() > 0 ? " OFFSET " + options.getSkip() + " ROWS" : "")
            + (options.getTop() > 0 ? " FETCH " + (options.getSkip() > 0 ? "NEXT " : "FIRST ") + options.getTop() + " ROWS ONLY" : "");
        LOGGER.finest("Search using statement: " + selectQuery);

        // Execute the statement
        List<VectorSearchResult<Record>> records = new ArrayList<>();
        try (Connection connection = dataSource.getConnection();
            PreparedStatement statement = connection.prepareStatement(selectQuery)) {
            // set parameters from filters
            int parameterIndex = 1;
<<<<<<< HEAD
            // if a vector was provided for similarity search set the value of the vector
            if (vector != null) {
                statement.setString(parameterIndex++,
                    objectMapper.writeValueAsString(vector));
            }
            // set all parameters.
            for (Object parameter : parameters) {
                if (parameter != null) {
                    setSearchParameter(statement, parameterIndex++, parameter.getClass(), parameter);
                }
=======
            System.out.println("Set vector parameter with index " + parameterIndex  +" to: " + objectMapper.writeValueAsString(vector));
            statement.setString(parameterIndex++,
                objectMapper.writeValueAsString(vector));
            for (Object parameter : parameters) {
                System.out.println("Set parameter " + parameterIndex + " to: " + parameter);
                statement.setObject(parameterIndex++, parameter);
>>>>>>> e87089e9
            }

            // Calls to defineColumnType reduce the number of network requests. When Oracle JDBC knows that it is
            // fetching VECTOR, CLOB, and/or JSON columns, the first request it sends to the database can include a LOB
            // prefetch size (VECTOR and JSON are value-based-lobs). If defineColumnType is not called, then JDBC needs
            // to send an additional request with the LOB prefetch size, after the first request has the database
            // respond with the column data types. To request all data, the prefetch size is Integer.MAX_VALUE.
            OracleStatement oracleStatement = statement.unwrap(OracleStatement.class);
            int columnIndex = 1;
            // define distance column as double
            defineDataColumnType(columnIndex++, oracleStatement, Double.class);
            // define columns for returned fiels
            for (VectorStoreRecordField field : fields) {
                if (!(field instanceof VectorStoreRecordVectorField))
                    defineDataColumnType(columnIndex++, oracleStatement, field.getFieldType());
                else
                    oracleStatement.defineColumnType(columnIndex++, OracleTypes.VECTOR_FLOAT32,
                        Integer.MAX_VALUE);
            }
            oracleStatement.setLobPrefetchSize(Integer.MAX_VALUE); // Workaround for Oracle JDBC bug 37030121

            // Execute the statement and get the results
            try (ResultSet rs = statement.executeQuery()) {
                GetRecordOptions getRecordOptions = new GetRecordOptions(options.isIncludeVectors());
                while (rs.next()) {
                    // Cosine distance function. 1 - cosine similarity.
                    double score = Math.abs(rs.getDouble("distance"));
                    if (distanceFunction == DistanceFunction.COSINE_SIMILARITY) {
                        score = 1d - score;
                    }
                    // Use the mapper to convert to result set to records
                    records.add(new VectorSearchResult<>(mapper.mapStorageModelToRecord(rs, getRecordOptions), score));
                }
            }
        } catch (SQLException | JsonProcessingException e) {
            throw  new SKException("Search failed", e);
        }

        return new VectorSearchResults<>(records);
    }

    /**
     * Sets the parameter value
     * @param statement the statement
     * @param index the parameter index
     * @param type the parameter type
     * @param value the value
     */
    private void setSearchParameter(PreparedStatement statement, int index, Class<?> type, Object value) {

        try {
            // Use JSON string to set lists
            if (List.class.equals(type)) {
                statement.setObject(index, objectMapper.writeValueAsString(value));
                System.out.println(
                    "Set values: " + objectMapper.writeValueAsString(value));
                return;
            }
            // convert UUID to string
            if (UUID.class.equals(type)) {
                statement.setString(index, value.toString());
                return;
            }
            // convert OffsetDateType to TIMESTAMPTZ
            if (OffsetDateTime.class.equals(type)) {
                if (value == null) {
                    statement.setNull(index, OracleTypes.TIMESTAMPTZ);
                } else {
                    OffsetDateTime offsetDateTime = (OffsetDateTime) value;
                    ((OraclePreparedStatement) statement).setTIMESTAMPTZ(index,
                        TIMESTAMPTZ.of(offsetDateTime));
                    System.out.println("Set values: " + offsetDateTime);
                }
                return;
            }
            // use setBigDecimal to set BigDecimal value
            if (BigDecimal.class.equals(type)) {
                if (value == null) {
                    statement.setNull(index, OracleTypes.DECIMAL);
                } else {
                    BigDecimal bigDecimal = (BigDecimal) value;
                    ((OraclePreparedStatement) statement).setBigDecimal(index,
                        bigDecimal);
                    System.out.println("Set values: " + bigDecimal);
                }
                return;
            }

            // for all other types set object with the given value
            statement.setObject(index, value);

        } catch (Exception ex) {
            throw new RuntimeException(ex);
        }
    }


    /**
     * Defines the type that will be used to retrieve data from a given database table column.
     * @param columnIndex the index of the column
     * @param statement the statement
     * @param fieldType the java field type
     * @throws SQLException if an error occurs while defining the column type
     */
    private void defineDataColumnType(int columnIndex, OracleStatement statement, Class<?> fieldType) throws SQLException {
        // swich between supported classes and define the column type on the statement
        switch (supportedDataTypes.get(fieldType)) {
            case OracleDataTypesMapping.STRING_CLOB:
                statement.defineColumnType(columnIndex, OracleTypes.CLOB, Integer.MAX_VALUE);
                break;
            case OracleDataTypesMapping.BYTE:
                statement.defineColumnType(columnIndex, OracleTypes.NUMBER);
                break;
            case OracleDataTypesMapping.SHORT:
                statement.defineColumnType(columnIndex, OracleTypes.NUMBER);
                break;
            case OracleDataTypesMapping.INTEGER:
                statement.defineColumnType(columnIndex, OracleTypes.INTEGER);
                break;
            case OracleDataTypesMapping.LONG:
                statement.defineColumnType(columnIndex, OracleTypes.BIGINT);
                break;
            case OracleDataTypesMapping.FLOAT:
                statement.defineColumnType(columnIndex, OracleTypes.BINARY_FLOAT);
                break;
            case OracleDataTypesMapping.DOUBLE:
                statement.defineColumnType(columnIndex, OracleTypes.BINARY_DOUBLE);
                break;
            case OracleDataTypesMapping.DECIMAL:
                statement.defineColumnType(columnIndex, OracleTypes.BINARY_DOUBLE);
                break;
            case OracleDataTypesMapping.BOOLEAN:
                statement.defineColumnType(columnIndex, OracleTypes.BOOLEAN);
                break;
            case OracleDataTypesMapping.OFFSET_DATE_TIME:
                statement.defineColumnType(columnIndex, OracleTypes.TIMESTAMPTZ);
                break;
            case OracleDataTypesMapping.JSON:
                statement.defineColumnType(columnIndex, OracleTypes.JSON, Integer.MAX_VALUE);
                break;
            case OracleDataTypesMapping.BYTE_ARRAY:
                statement.defineColumnType(columnIndex, OracleTypes.RAW);
            default:
                statement.defineColumnType(columnIndex, OracleTypes.VARCHAR);
        }
    }

    /**
     * Converts a {@link DistanceFunction} to the equivalent Oracle distance function.
     * @param distanceFunction the distance function
     * @return the Oracle distance function
     */
    private String toOracleDistanceFunction(DistanceFunction distanceFunction) {
        switch (distanceFunction) {
            case DOT_PRODUCT:
                return "DOT";
            case COSINE_SIMILARITY:
            case COSINE_DISTANCE:
                return "COSINE";
            case EUCLIDEAN_DISTANCE:
                return "EUCLIDEAN";
            default:
                return "COSINE";
        }
    }

    /**
     * Gets the filter parameters for the given vector search filter to associate with the filter
     * string generated by the getFilter method.
     *
     * @param filter The filter to get the filter parameters for.
     * @return The filter parameters.
     */
    @Override
    public List<Object> getFilterParameters(VectorSearchFilter filter) {
<<<<<<< HEAD
        // TODO: this method should be protected, not public
=======
>>>>>>> e87089e9
        if (filter == null
            || filter.getFilterClauses().isEmpty()) {
            return Collections.emptyList();
        }

        return filter.getFilterClauses().stream().map(filterClause -> {
            if (filterClause instanceof EqualToFilterClause) {
                EqualToFilterClause equalToFilterClause = (EqualToFilterClause) filterClause;
                return equalToFilterClause.getValue();
            } else if (filterClause instanceof AnyTagEqualToFilterClause) {
                AnyTagEqualToFilterClause anyTagEqualToFilterClause = (AnyTagEqualToFilterClause) filterClause;
                return anyTagEqualToFilterClause.getValue();
            } else {
                throw new SKException("Unsupported filter clause type '"
                    + filterClause.getClass().getSimpleName() + "'.");
            }
        }).collect(Collectors.toList());
    }

<<<<<<< HEAD
    /**
     * Gets the filter clause for an equal to filter
     * @param filterClause The equal to filter clause to get the filter string for.
     * @return the filter clause
     */
    @Override
    public String getEqualToFilter(EqualToFilterClause filterClause) {
        String fieldName = JDBCVectorStoreQueryProvider
            .validateSQLidentifier(filterClause.getFieldName());
        Object value = filterClause.getValue();

        if (value == null) {
            return String.format("%s is NULL", fieldName);
        } else {
            return String.format("%s = ?", fieldName);
        }
=======
    @Override
    public String getAnyTagEqualToFilter(AnyTagEqualToFilterClause filterClause) {
        String fieldName = JDBCVectorStoreQueryProvider
                .validateSQLidentifier(filterClause.getFieldName());

        return String.format("JSON_EXISTS(%s, '$[*]?(@ == $v_%s)' PASSING ? AS \"v_%s\")",
            fieldName, fieldName, fieldName);
    }
    

    public static Builder builder() {
        return new Builder();
>>>>>>> e87089e9
    }

    /**
     * Gets the filter clause for an any tag equal to filter
     * @param filterClause The any tag equal to filter clause to get the filter string for.
     * @return the filter clause
     */
    @Override
    public String getAnyTagEqualToFilter(AnyTagEqualToFilterClause filterClause) {
        String fieldName = JDBCVectorStoreQueryProvider
                .validateSQLidentifier(filterClause.getFieldName());

        return String.format("JSON_EXISTS(%s, '$[*]?(@ == $v_%s)' PASSING ? AS \"v_%s\")",
            fieldName, fieldName, fieldName);
    }

    /**
     * Gets the mapper used to map a ResultSet to records
     * @param recordClass      the record class
     * @param vectorStoreRecordDefinition the record definition
     * @return the vector store record mapper
     * @param <Record> the type of the records
     */
    @Override
    public <Record> VectorStoreRecordMapper<Record, ResultSet> getVectorStoreRecordMapper(
        Class<Record> recordClass,
        VectorStoreRecordDefinition vectorStoreRecordDefinition) {
        return OracleVectorStoreRecordMapper.<Record>builder()
            .withRecordClass(recordClass)
            .withVectorStoreRecordDefinition(vectorStoreRecordDefinition)
            .withSupportedDataTypesMapping(getSupportedDataTypes())
            .build();
    }

    /**
     * Gets a builder that allows to build an OracleVectorStoreQueryProvider
     * @return the builder
     */
    public static Builder builder() {
        return new Builder();
    }

    /**
     * OracleVectorStoreQueryProvider builder.
     */
    public static class Builder
        extends JDBCVectorStoreQueryProvider.Builder {

        /**
         * The data source
         */
        private DataSource dataSource;

        /**
         * The collections table
         */
        private String collectionsTable = DEFAULT_COLLECTIONS_TABLE;

        /**
         * The prefix for collection table names
         */
        private String prefixForCollectionTables = DEFAULT_PREFIX_FOR_COLLECTION_TABLES;

        /**
         * The object mapper
         */
        private ObjectMapper objectMapper = new ObjectMapper();

        /**
         * The string type mapping choice
         */
        private StringTypeMapping stringTypeMapping = StringTypeMapping.USE_VARCHAR;
<<<<<<< HEAD

        /**
         * The size of varchar columns
         */
=======
>>>>>>> e87089e9
        private int defaultVarcharSize = 2000;


        @SuppressFBWarnings("EI_EXPOSE_REP2")
        public Builder withDataSource(DataSource dataSource) {
            this.dataSource = dataSource;
            return this;
        }

        /**
         * Sets the collections table name.
         * @param collectionsTable the collections table name
         * @return the builder
         */
        public Builder withCollectionsTable(String collectionsTable) {
            this.collectionsTable = validateSQLidentifier(collectionsTable);
            return this;
        }

        /**
         * Sets the prefix for collection tables.
         * @param prefixForCollectionTables the prefix for collection tables
         * @return the builder
         */
        public Builder withPrefixForCollectionTables(String prefixForCollectionTables) {
            this.prefixForCollectionTables = validateSQLidentifier(prefixForCollectionTables);
            return this;
        }

        /**
         * Sets the object mapper used to map records to and from results
         * @param objectMapper the object mapper
         * @return the builder
         */
        public Builder withObjectMapper(
            ObjectMapper objectMapper) {
            this.objectMapper = objectMapper;
            return this;
        }

        /**
         * Sets the desired String type mapping.
         * @param stringTypeMapping the desired String type mapping. The default value is
         *                          {@link StringTypeMapping#USE_VARCHAR}
         * @return the builder
         */
        public Builder withStringTypeMapping (StringTypeMapping stringTypeMapping) {
            this.stringTypeMapping = stringTypeMapping;
            return this;
        }

        /**
<<<<<<< HEAD
         * Sets the default size of the VARHCHAR fields.
         * @param defaultVarcharSize the default size of the VARHCHAR fields. By default, the size
=======
         * Sets the default size of the VARHCHAR2 fields.
         * @param defaultVarcharSize the default size of the VARHCHAR2 fields. By default, the size
>>>>>>> e87089e9
         *                           is 2000.
         * @return then builder
         */
        public Builder withDefaultVarcharSize (int defaultVarcharSize) {
            this.defaultVarcharSize = defaultVarcharSize;
            return this;
        }

        /**
         * Builds and Oracle vector store query provider.
         * @return the query provider
         */
        @Override
        public OracleVectorStoreQueryProvider build() {
            return new OracleVectorStoreQueryProvider(dataSource, collectionsTable,
                prefixForCollectionTables, defaultVarcharSize, stringTypeMapping, objectMapper);
        }
    }
}<|MERGE_RESOLUTION|>--- conflicted
+++ resolved
@@ -11,10 +11,7 @@
 import com.fasterxml.jackson.databind.MapperFeature;
 import com.fasterxml.jackson.databind.ObjectMapper;
 import com.fasterxml.jackson.databind.node.ArrayNode;
-<<<<<<< HEAD
 import com.fasterxml.jackson.datatype.jsr310.JavaTimeModule;
-=======
->>>>>>> e87089e9
 import com.microsoft.semantickernel.data.filter.AnyTagEqualToFilterClause;
 import com.microsoft.semantickernel.data.filter.EqualToFilterClause;
 import com.microsoft.semantickernel.data.jdbc.*;
@@ -48,20 +45,11 @@
 import java.sql.SQLException;
 import java.time.OffsetDateTime;
 import java.util.ArrayList;
-<<<<<<< HEAD
 import java.util.Collections;
 import java.util.List;
 import java.util.Map;
 import java.util.UUID;
 import java.util.concurrent.locks.ReentrantLock;
-=======
-import java.util.Collection;
-import java.util.Collections;
-import java.util.HashMap;
-import java.util.List;
-import java.util.Map;
-import java.util.UUID;
->>>>>>> e87089e9
 import java.util.logging.Logger;
 import java.util.stream.Collectors;
 import java.util.stream.StreamSupport;
@@ -119,15 +107,9 @@
             dataSource,
             collectionsTable,
             prefixForCollectionTables,
-<<<<<<< HEAD
             OracleVectorStoreFieldHelper.getSupportedKeyTypes(),
             OracleVectorStoreFieldHelper.getSupportedDataTypes(stringTypeMapping, defaultVarcharSize),
             OracleVectorStoreFieldHelper.getSupportedVectorTypes());
-=======
-            buildSupportedKeyTypes(),
-            buildSupportedDataTypes(stringTypeMapping, defaultVarcharSize),
-            buildSupportedVectorTypes());
->>>>>>> e87089e9
         this.collectionsTable = collectionsTable;
         this.objectMapper = objectMapper;
         // The JavaTimeModule must be registered to handle OffsetDateTime. To make sure that it is
@@ -137,7 +119,6 @@
         this.objectMapper.registerModule(new JavaTimeModule());
     }
 
-<<<<<<< HEAD
     /**
      * <p>
      *  Creates a collection with the given name and record definition.
@@ -150,107 +131,6 @@
      * @param collectionName   the name of the collection
      * @param recordDefinition the record definition
      */
-=======
-    private static HashMap<Class<?>, String> buildSupportedKeyTypes() {
-        HashMap<Class<?>, String> supportedKeyTypes = new HashMap<>();
-        supportedKeyTypes.put(String.class, String.format(OracleDataTypesMapping.STRING_VARCHAR, 255));
-        supportedKeyTypes.put(short.class, OracleDataTypesMapping.SHORT);
-        supportedKeyTypes.put(Short.class, OracleDataTypesMapping.SHORT);
-        supportedKeyTypes.put(int.class, OracleDataTypesMapping.INTEGER);
-        supportedKeyTypes.put(Integer.class, OracleDataTypesMapping.INTEGER);
-        supportedKeyTypes.put(long.class, OracleDataTypesMapping.LONG);
-        supportedKeyTypes.put(Long.class, OracleDataTypesMapping.LONG);
-        supportedKeyTypes.put(UUID.class, OracleDataTypesMapping.UUID);
-
-        return supportedKeyTypes;
-    }
-    private static Map<Class<?>, String> buildSupportedVectorTypes() {
-        HashMap<Class<?>, String> supportedVectorTypes = new HashMap<>();
-        supportedVectorTypes.put(String.class, "VECTOR(%s)");
-        supportedVectorTypes.put(List.class, "VECTOR(%s)");
-        supportedVectorTypes.put(Collection.class, "VECTOR(%s)");
-        return supportedVectorTypes;
-    }
-
-    private static Map<Class<?>, String> buildSupportedDataTypes(StringTypeMapping stringTypeMapping, int defaultVarCharLength) {
-        HashMap<Class<?>, String> supportedDataTypes = new HashMap<>();
-        if (stringTypeMapping.equals(StringTypeMapping.USE_VARCHAR)) {
-            supportedDataTypes.put(String.class, String.format(OracleDataTypesMapping.STRING_VARCHAR, defaultVarCharLength));
-        } else {
-            supportedDataTypes.put(String.class, OracleDataTypesMapping.STRING_CLOB);
-        }
-        supportedDataTypes.put(byte.class, OracleDataTypesMapping.BYTE);
-        supportedDataTypes.put(Byte.class, OracleDataTypesMapping.BYTE);
-        supportedDataTypes.put(short.class, OracleDataTypesMapping.SHORT);
-        supportedDataTypes.put(Short.class, OracleDataTypesMapping.SHORT);
-        supportedDataTypes.put(int.class, OracleDataTypesMapping.INTEGER);
-        supportedDataTypes.put(Integer.class, OracleDataTypesMapping.INTEGER);
-        supportedDataTypes.put(long.class, OracleDataTypesMapping.LONG);
-        supportedDataTypes.put(Long.class, OracleDataTypesMapping.LONG);
-        supportedDataTypes.put(Float.class, OracleDataTypesMapping.FLOAT);
-        supportedDataTypes.put(float.class, OracleDataTypesMapping.FLOAT);
-        supportedDataTypes.put(Double.class, OracleDataTypesMapping.DOUBLE);
-        supportedDataTypes.put(double.class, OracleDataTypesMapping.DOUBLE);
-        supportedDataTypes.put(BigDecimal.class, OracleDataTypesMapping.DECIMAL);
-        supportedDataTypes.put(Boolean.class, OracleDataTypesMapping.BOOLEAN);
-        supportedDataTypes.put(boolean.class, OracleDataTypesMapping.BOOLEAN);
-        supportedDataTypes.put(OffsetDateTime.class, OracleDataTypesMapping.OFFSET_DATE_TIME);
-        supportedDataTypes.put(UUID.class, OracleDataTypesMapping.UUID);
-        supportedDataTypes.put(byte[].class, OracleDataTypesMapping.BYTE_ARRAY);
-        supportedDataTypes.put(List.class, OracleDataTypesMapping.JSON);
-        return supportedDataTypes;
-    }
-
-    private String createIndexForVectorField(String collectionName, VectorStoreRecordVectorField vectorField) {
-        switch (vectorField.getIndexKind()) {
-            case IVFFLAT:
-                return "CREATE VECTOR INDEX IF NOT EXISTS "
-                    + getIndexName(vectorField.getEffectiveStorageName())
-                    + " ON "
-                    + getCollectionTableName(collectionName) + "( " + vectorField.getEffectiveStorageName() + " ) "
-                    + " ORGANIZATION NEIGHBOR PARTITIONS "
-                    + " WITH DISTANCE COSINE "
-                    + "PARAMETERS ( TYPE IVF )";
-            case HNSW:
-                return "CREATE VECTOR INDEX IF NOT EXISTS " + getIndexName(vectorField.getEffectiveStorageName())
-                    + " ON "
-                    + getCollectionTableName(collectionName) + "( " + vectorField.getEffectiveStorageName() + " ) "
-                                + "ORGANIZATION INMEMORY GRAPH "
-                    + "WITH DISTANCE COSINE "
-                    + "PARAMETERS (TYPE HNSW)";
-            case UNDEFINED:
-                return null;
-            default:
-                logger.warning("Unsupported index kind: " + vectorField.getIndexKind());
-                return null;
-        }
-    }
-
-    private String getIndexName(String effectiveStorageName) {
-        return effectiveStorageName + "_VECTOR_INDEX";
-    }
-
-
-    protected String getVectorColumnNamesAndTypes(List<VectorStoreRecordVectorField> fields,
-        Map<Class<?>, String> types) {
-        List<String> columns = fields.stream()
-            .map(field -> validateSQLidentifier(field.getEffectiveStorageName()) + " "
-                + String.format(types.get(field.getFieldType()), field.getDimensions() > 0 ? field.getDimensions() + ", FLOAT32" : "FLOAT32"))
-            .collect(Collectors.toList());
-
-        return String.join(", ", columns);
-    }
-
-    @Override
-    protected String getInsertCollectionQuery(String collectionsTable) {
-        return formatQuery(
-            "MERGE INTO %s existing "+
-                "USING (SELECT ? AS collectionId FROM DUAL) new ON (existing.collectionId = new.collectionId) " +
-                "WHEN NOT MATCHED THEN INSERT (existing.collectionId) VALUES (new.collectionId)",
-            collectionsTable);
-    }
-
->>>>>>> e87089e9
     @Override
     @SuppressFBWarnings("SQL_PREPARED_STATEMENT_GENERATED_FROM_NONCONSTANT_STRING")
     @GuardedBy("dbCreationLock")
@@ -266,11 +146,7 @@
                     + "%s, "
                     + "%s)",
                 getCollectionTableName(collectionName),
-<<<<<<< HEAD
                 OracleVectorStoreFieldHelper.getKeyColumnNameAndType(recordDefinition.getKeyField()),
-=======
-                getKeyColumnNameAndType(recordDefinition.getKeyField(), getSupportedDataTypes()),
->>>>>>> e87089e9
                 getColumnNamesAndTypes(new ArrayList<>(recordDefinition.getDataFields()),
                     getSupportedDataTypes()),
                 OracleVectorStoreFieldHelper.getVectorColumnNamesAndTypes(
@@ -335,7 +211,6 @@
         }
     }
 
-<<<<<<< HEAD
     /**
      * <p>
      * Inserts or updates record of a collection given the collection name, the records, the record
@@ -363,29 +238,6 @@
         String insertNewFieldList = recordDefinition.getAllFields().stream()
             .map(f ->  NEW_VALUE + "." + f.getEffectiveStorageName())
             .collect(Collectors.joining(", "));
-=======
-    private String getKeyColumnNameAndType(VectorStoreRecordKeyField field, Map<Class<?>, String> types) {
-        return validateSQLidentifier(field.getEffectiveStorageName()) + " "
-            + types.get(field.getFieldType());
-    }
-
-    private String createIndexForDataField(String collectionName, VectorStoreRecordDataField dataField) {
-        if (supportedDataTypes.get(dataField.getFieldType()) == "JSON") {
-            String dataFieldIndex = "CREATE MULTIVALUE INDEX %s ON %s t (t.%s.%s)";
-            return formatQuery(dataFieldIndex,
-                getCollectionTableName(collectionName) + "_" + dataField.getEffectiveStorageName(),
-                getCollectionTableName(collectionName),
-                dataField.getEffectiveStorageName(),
-                getFunctionForType(supportedDataTypes.get(dataField.getFieldSubType())));
-        }  else {
-            String dataFieldIndex = "CREATE INDEX %s ON %s (%s ASC)";
-            return formatQuery(dataFieldIndex,
-                getCollectionTableName(collectionName) + "_" + dataField.getEffectiveStorageName(),
-                getCollectionTableName(collectionName),
-                dataField.getEffectiveStorageName()
-            );
-        }
->>>>>>> e87089e9
 
         // generate the comma separated list of existing fields
         // Ex.: existing.field1, existing.field2 ... existing.fieldn
@@ -479,18 +331,12 @@
                     // If the vector field is not set as a string convert to an array of doubles
                     // and set the value
                     if (!field.getFieldType().equals(String.class)) {
-<<<<<<< HEAD
                         double[] values = (valueNode == null || valueNode.isNull())
                             ? null
                             : StreamSupport.stream((
                                 (ArrayNode)valueNode).spliterator(), false)
                                 .mapToDouble(d -> d.asDouble()).toArray();
                         upsertStatement.setObject(i + 1, values, OracleTypes.VECTOR_FLOAT32);
-=======
-                        double[] values = valueNode.isNull() ? null :  StreamSupport.stream(((ArrayNode)valueNode).spliterator(), false).mapToDouble(d -> d.asDouble()).toArray();
-                        statement.setObject(i + 1, values, OracleType.VECTOR_FLOAT64);
-                        System.out.println("Set values: " + values);
->>>>>>> e87089e9
                         continue;
                     }
                 } else if (field instanceof VectorStoreRecordDataField) {
@@ -587,7 +433,6 @@
             PreparedStatement statement = connection.prepareStatement(selectQuery)) {
             // set parameters from filters
             int parameterIndex = 1;
-<<<<<<< HEAD
             // if a vector was provided for similarity search set the value of the vector
             if (vector != null) {
                 statement.setString(parameterIndex++,
@@ -598,14 +443,6 @@
                 if (parameter != null) {
                     setSearchParameter(statement, parameterIndex++, parameter.getClass(), parameter);
                 }
-=======
-            System.out.println("Set vector parameter with index " + parameterIndex  +" to: " + objectMapper.writeValueAsString(vector));
-            statement.setString(parameterIndex++,
-                objectMapper.writeValueAsString(vector));
-            for (Object parameter : parameters) {
-                System.out.println("Set parameter " + parameterIndex + " to: " + parameter);
-                statement.setObject(parameterIndex++, parameter);
->>>>>>> e87089e9
             }
 
             // Calls to defineColumnType reduce the number of network requests. When Oracle JDBC knows that it is
@@ -781,10 +618,7 @@
      */
     @Override
     public List<Object> getFilterParameters(VectorSearchFilter filter) {
-<<<<<<< HEAD
         // TODO: this method should be protected, not public
-=======
->>>>>>> e87089e9
         if (filter == null
             || filter.getFilterClauses().isEmpty()) {
             return Collections.emptyList();
@@ -804,7 +638,6 @@
         }).collect(Collectors.toList());
     }
 
-<<<<<<< HEAD
     /**
      * Gets the filter clause for an equal to filter
      * @param filterClause The equal to filter clause to get the filter string for.
@@ -821,20 +654,6 @@
         } else {
             return String.format("%s = ?", fieldName);
         }
-=======
-    @Override
-    public String getAnyTagEqualToFilter(AnyTagEqualToFilterClause filterClause) {
-        String fieldName = JDBCVectorStoreQueryProvider
-                .validateSQLidentifier(filterClause.getFieldName());
-
-        return String.format("JSON_EXISTS(%s, '$[*]?(@ == $v_%s)' PASSING ? AS \"v_%s\")",
-            fieldName, fieldName, fieldName);
-    }
-    
-
-    public static Builder builder() {
-        return new Builder();
->>>>>>> e87089e9
     }
 
     /**
@@ -907,13 +726,10 @@
          * The string type mapping choice
          */
         private StringTypeMapping stringTypeMapping = StringTypeMapping.USE_VARCHAR;
-<<<<<<< HEAD
 
         /**
          * The size of varchar columns
          */
-=======
->>>>>>> e87089e9
         private int defaultVarcharSize = 2000;
 
 
@@ -966,13 +782,8 @@
         }
 
         /**
-<<<<<<< HEAD
          * Sets the default size of the VARHCHAR fields.
          * @param defaultVarcharSize the default size of the VARHCHAR fields. By default, the size
-=======
-         * Sets the default size of the VARHCHAR2 fields.
-         * @param defaultVarcharSize the default size of the VARHCHAR2 fields. By default, the size
->>>>>>> e87089e9
          *                           is 2000.
          * @return then builder
          */
@@ -991,4 +802,4 @@
                 prefixForCollectionTables, defaultVarcharSize, stringTypeMapping, objectMapper);
         }
     }
-}+}
