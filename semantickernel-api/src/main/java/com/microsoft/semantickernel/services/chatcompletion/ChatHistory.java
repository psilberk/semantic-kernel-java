--- conflicted
+++ resolved
@@ -69,11 +69,7 @@
             return Optional.empty();
         }
         return Optional
-<<<<<<< HEAD
-            .of(((ConcurrentLinkedQueue<ChatMessageContent<?>>) chatMessageContents).peek());
-=======
             .of(chatMessageContents.get(chatMessageContents.size() - 1));
->>>>>>> 56427384
     }
 
     /**
